--- conflicted
+++ resolved
@@ -158,7 +158,6 @@
     assert features.shape == (10, len(FEATURE_NAMES))
 
 
-<<<<<<< HEAD
 def test_ckdtree_build():
     points = np.random.random((3, 1000)).T
 
@@ -190,7 +189,8 @@
 
     assert isinstance(indices, list)
     assert all(idx < points.shape[0] for idx in indices)
-=======
+
+
 def _check_scalar_stats_correctness(points, scalar_fields, radius, features_list, kdtree=None, p=2, eps=0.0):
     import jakteristics
     n_points = points.shape[0]
@@ -269,5 +269,4 @@
     assert isinstance(features_list, list)
     assert len(features_list) == len(scalar_fields)
     assert features_list[0].shape == (n_points, 4)
-    _check_scalar_stats_correctness(points, scalar_fields, radius, features_list, eps=0.01)
->>>>>>> 26be8c57
+    _check_scalar_stats_correctness(points, scalar_fields, radius, features_list, eps=0.01)